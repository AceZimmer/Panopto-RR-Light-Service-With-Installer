--- conflicted
+++ resolved
@@ -34,7 +34,9 @@
             <setting name="RequireOptInForRecording" serializeAs="String">
                 <value>False</value>
             </setting>
-<<<<<<< HEAD
+            <setting name="SwivlChicoButtonPollingInterval" serializeAs="String">
+                <value>00:00:00.0100000</value>
+            </setting>
             <setting name="SerialPortName" serializeAs="String">
                 <value />
             </setting>
@@ -49,10 +51,6 @@
             </setting>
             <setting name="SerialPortStopBits" serializeAs="String">
                 <value>One</value>
-=======
-            <setting name="SwivlChicoButtonPollingInterval" serializeAs="String">
-                <value>00:00:00.0100000</value>
->>>>>>> 029796a7
             </setting>
         </RRLightProgram.Properties.Settings>
     </applicationSettings>
